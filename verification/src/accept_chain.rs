--- conflicted
+++ resolved
@@ -17,11 +17,7 @@
 }
 
 impl<'a> ChainAcceptor<'a> {
-<<<<<<< HEAD
-	pub fn new(store: &'a Store, consensus: &'a ConsensusParams, block: CanonBlock<'a>, height: u32, deployments: &'a Deployments) -> Self {
-=======
-	pub fn new(store: &'a Store, network: Magic, verification_level: VerificationLevel, block: CanonBlock<'a>, height: u32, deployments: &'a Deployments) -> Self {
->>>>>>> a2ae59c0
+	pub fn new(store: &'a Store, consensus: &'a ConsensusParams, verification_level: VerificationLevel, block: CanonBlock<'a>, height: u32, deployments: &'a Deployments) -> Self {
 		trace!(target: "verification", "Block verification {}", block.hash().to_reversed_str());
 		let output_store = DuplexTransactionOutputProvider::new(store.as_transaction_output_provider(), block.raw());
 		let headers = store.as_block_header_provider();
